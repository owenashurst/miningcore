--- conflicted
+++ resolved
@@ -1,295 +1,246 @@
-﻿using System;
-using System.Collections.Concurrent;
-using System.Collections.Generic;
-using System.Linq;
-using System.Net;
-using System.Net.Http;
-using System.Reactive.Concurrency;
-using System.Reactive.Linq;
-using System.Text;
-using System.Text.RegularExpressions;
-using System.Threading.Tasks;
-using MailKit.Net.Smtp;
-using MailKit.Security;
-using MimeKit;
-using MiningCore.Configuration;
-using MiningCore.Contracts;
-using MiningCore.Messaging;
-using MiningCore.Notifications.Messages;
-using MiningCore.Notifications.Slack;
-using Newtonsoft.Json;
-using NLog;
-
-namespace MiningCore.Notifications
-{
-    public class NotificationService
-    {
-        public NotificationService(
-            ClusterConfig clusterConfig,
-            JsonSerializerSettings serializerSettings,
-            IMessageBus messageBus)
-        {
-            Contract.RequiresNonNull(clusterConfig, nameof(clusterConfig));
-<<<<<<< HEAD
-            Contract.RequiresNonNull(messageBus, nameof(messageBus)); 
-=======
-            Contract.RequiresNonNull(messageBus, nameof(messageBus));
->>>>>>> 1801e342
-
-            this.clusterConfig = clusterConfig;
-            this.serializerSettings = serializerSettings;
-
-            poolConfigs = clusterConfig.Pools.ToDictionary(x => x.Id, x => x);
-
-            adminEmail = clusterConfig.Notifications?.Admin?.EmailAddress;
-            //adminPhone = null;
-
-            if (clusterConfig.Notifications?.Enabled == true)
-            {
-                queue = new BlockingCollection<QueuedNotification>();
-
-                queueSub = queue.GetConsumingEnumerable()
-                    .ToObservable(TaskPoolScheduler.Default)
-                    .Select(notification => Observable.FromAsync(() => SendNotificationAsync(notification)))
-                    .Concat()
-                    .Subscribe();
-
-<<<<<<< HEAD
-=======
-                messageBus.Listen<AdminNotification>()
-                    .Subscribe(x =>
-                    {
-                        queue?.Add(new QueuedNotification
-                        {
-                            Category = NotificationCategory.Admin,
-                            Subject = x.Subject,
-                            Msg = x.Message
-                        });
-                    });
-
->>>>>>> 1801e342
-                messageBus.Listen<BlockNotification>()
-                    .Subscribe(x =>
-                    {
-                        queue?.Add(new QueuedNotification
-                        {
-                            Category = NotificationCategory.Block,
-                            PoolId = x.PoolId,
-                            Subject = "Block Notification",
-                            Msg = $"Pool {x.PoolId} found block candidate {x.BlockHeight}"
-                        });
-                    });
-<<<<<<< HEAD
-=======
-
-                messageBus.Listen<PaymentNotification>()
-                    .Subscribe(x =>
-                    {
-                        if (string.IsNullOrEmpty(x.Error))
-                        {
-                            queue?.Add(new QueuedNotification
-                            {
-                                Category = NotificationCategory.PaymentSuccess,
-                                PoolId = x.PoolId,
-                                Subject = "Payout Success Notification",
-                                Msg = $"Paid {FormatAmount(x.Amount, x.PoolId)} from pool {x.PoolId} to {x.RecpientsCount} recipients in Transaction(s) {x.TxInfo}."
-                            });
-                        }
-
-                        else
-                        {
-                            queue?.Add(new QueuedNotification
-                            {
-                                Category = NotificationCategory.PaymentFailure,
-                                PoolId = x.PoolId,
-                                Subject = "Payout Failure Notification",
-                                Msg = $"Failed to pay out {x.Amount} {poolConfigs[x.PoolId].Coin.Type} from pool {x.PoolId}: {x.Error}"
-                            });
-                        }
-                    });
->>>>>>> 1801e342
-            }
-        }
-
-        private readonly ILogger logger = LogManager.GetCurrentClassLogger();
-        private readonly ClusterConfig clusterConfig;
-        private readonly JsonSerializerSettings serializerSettings;
-        private readonly Dictionary<string, PoolConfig> poolConfigs;
-        private readonly string adminEmail;
-        //private readonly string adminPhone;
-        private readonly BlockingCollection<QueuedNotification> queue;
-        private readonly Regex regexStripHtml = new Regex(@"<[^>]*>", RegexOptions.Compiled);
-        private IDisposable queueSub;
-
-        private readonly HttpClient httpClient = new HttpClient(new HttpClientHandler
-        {
-            AutomaticDecompression = DecompressionMethods.Deflate | DecompressionMethods.GZip
-        });
-
-        enum NotificationCategory
-        {
-            Admin,
-            Block,
-            PaymentSuccess,
-            PaymentFailure,
-        }
-
-        struct QueuedNotification
-        {
-            public NotificationCategory Category;
-            public string PoolId;
-            public string Subject;
-            public string Msg;
-        }
-
-<<<<<<< HEAD
-        #region API-Surface
-
-        public void NotifyPaymentSuccess(string poolId, decimal amount, int recpientsCount, string txInfo, decimal? txFee)
-        {
-            queue?.Add(new QueuedNotification
-            {
-                Category = NotificationCategory.PaymentSuccess,
-                PoolId = poolId,
-                Subject = "Payout Success Notification",
-                Msg = $"Paid {FormatAmount(amount, poolId)} from pool {poolId} to {recpientsCount} recipients in Transaction(s) {txInfo}."
-            });
-        }
-
-        public void NotifyPaymentFailure(string poolId, decimal amount, string message)
-        {
-            queue?.Add(new QueuedNotification
-            {
-                Category = NotificationCategory.PaymentFailure,
-                PoolId = poolId,
-                Subject = "Payout Failure Notification",
-                Msg = $"Failed to pay out {amount} {poolConfigs[poolId].Coin.Type} from pool {poolId}: {message}"
-            });
-        }
-
-        public void NotifyAdmin(string subject, string message)
-        {
-            queue?.Add(new QueuedNotification
-            {
-                Category = NotificationCategory.Admin,
-                Subject = subject,
-                Msg = message
-            });
-        }
-
-        #endregion // API-Surface
-
-=======
->>>>>>> 1801e342
-        public string FormatAmount(decimal amount, string poolId)
-        {
-            return $"{amount:0.#####} {poolConfigs[poolId].Coin.Type}";
-        }
-
-        private async Task SendNotificationAsync(QueuedNotification notification)
-        {
-            logger.Debug(() => $"SendNotificationAsync");
-
-            try
-            {
-                var poolConfig = !string.IsNullOrEmpty(notification.PoolId) ? poolConfigs[notification.PoolId] : null;
-
-                switch (notification.Category)
-                {
-                    case NotificationCategory.Admin:
-                        if (clusterConfig.Notifications?.Admin?.Enabled == true)
-                            await SendEmailAsync(adminEmail, notification.Subject, notification.Msg);
-                        break;
-
-                    case NotificationCategory.Block:
-                        // notify admin
-                        if (clusterConfig.Notifications?.Admin?.Enabled == true &&
-                            clusterConfig.Notifications?.Admin?.NotifyBlockFound == true)
-                            await SendEmailAsync(adminEmail, notification.Subject, notification.Msg);
-
-                        // notify slack
-                        if (poolConfig?.SlackNotifications?.Enabled == true &&
-                            poolConfig?.SlackNotifications?.NotifyBlockFound == true)
-                        {
-                            await SendSlackNotificationAsync(poolConfig.SlackNotifications.WebHookUrl, notification.Subject, notification.Msg,
-                                poolConfig.SlackNotifications.Channel, poolConfig.SlackNotifications.BlockFoundUsername,
-                                poolConfig.SlackNotifications.BlockFoundEmoji);
-                        }
-
-                        break;
-
-                    case NotificationCategory.PaymentSuccess:
-                        // notify admin
-                        if (clusterConfig.Notifications?.Admin?.Enabled == true &&
-                            clusterConfig.Notifications?.Admin?.NotifyPaymentSuccess == true)
-                            await SendEmailAsync(adminEmail, notification.Subject, notification.Msg);
-
-                        // notify slack
-                        if (poolConfig?.SlackNotifications?.Enabled == true &&
-                            poolConfig?.SlackNotifications?.NotifyBlockFound == true)
-                        {
-                            await SendSlackNotificationAsync(poolConfig.SlackNotifications.WebHookUrl, notification.Subject, notification.Msg,
-                                poolConfig.SlackNotifications.Channel, poolConfig.SlackNotifications.PaymentSuccessUsername,
-                                poolConfig.SlackNotifications.PaymentSuccessEmoji);
-                        }
-
-                        break;
-
-                    case NotificationCategory.PaymentFailure:
-                        // notify admin
-                        if (clusterConfig.Notifications?.Admin?.Enabled == true &&
-                            clusterConfig.Notifications?.Admin?.NotifyPaymentSuccess == true)
-                            await SendEmailAsync(adminEmail, notification.Subject, notification.Msg);
-                        break;
-                }
-            }
-
-            catch (Exception ex)
-            {
-                logger.Error(ex, $"Error sending notification");
-            }
-        }
-
-        public async Task SendEmailAsync(string recipient, string subject, string body)
-        {
-            logger.Info(() => $"Sending '{subject.ToLower()}' email to {recipient}");
-
-            var emailSenderConfig = clusterConfig.Notifications.Email;
-
-            var message = new MimeMessage();
-            message.From.Add(new MailboxAddress(emailSenderConfig.FromName, emailSenderConfig.FromAddress));
-            message.To.Add(new MailboxAddress("", recipient));
-            message.Subject = subject;
-            message.Body = new TextPart("html") { Text = body };
-
-            using (var client = new SmtpClient())
-            {
-                await client.ConnectAsync(emailSenderConfig.Host, emailSenderConfig.Port, SecureSocketOptions.StartTls);
-                await client.AuthenticateAsync(emailSenderConfig.User, emailSenderConfig.Password);
-                await client.SendAsync(message);
-                await client.DisconnectAsync(true);
-            }
-
-            logger.Info(() => $"Sent '{subject.ToLower()}' email to {recipient}");
-        }
-
-        private async Task SendSlackNotificationAsync(string webHookUrl, string subject, string msg, string channel, string username, string emoji)
-        {
-            var notification = new SlackNotification
-            {
-                Channel = channel,
-                Body = regexStripHtml.Replace(msg, string.Empty),
-                Username = username,
-                Emoji = emoji
-            };
-
-            // build http request
-            var request = new HttpRequestMessage(HttpMethod.Post, webHookUrl);
-            var json = JsonConvert.SerializeObject(notification, serializerSettings);
-            request.Content = new StringContent(json, Encoding.UTF8, "application/json");
-
-            // send request
-            await httpClient.SendAsync(request);
-        }
-    }
-}
+﻿using System;
+using System.Collections.Concurrent;
+using System.Collections.Generic;
+using System.Linq;
+using System.Net;
+using System.Net.Http;
+using System.Reactive.Concurrency;
+using System.Reactive.Linq;
+using System.Text;
+using System.Text.RegularExpressions;
+using System.Threading.Tasks;
+using MailKit.Net.Smtp;
+using MailKit.Security;
+using MimeKit;
+using MiningCore.Configuration;
+using MiningCore.Contracts;
+using MiningCore.Messaging;
+using MiningCore.Notifications.Messages;
+using MiningCore.Notifications.Slack;
+using Newtonsoft.Json;
+using NLog;
+
+namespace MiningCore.Notifications
+{
+    public class NotificationService
+    {
+        public NotificationService(
+            ClusterConfig clusterConfig,
+            JsonSerializerSettings serializerSettings,
+            IMessageBus messageBus)
+        {
+            Contract.RequiresNonNull(clusterConfig, nameof(clusterConfig));
+            Contract.RequiresNonNull(messageBus, nameof(messageBus));
+
+            this.clusterConfig = clusterConfig;
+            this.serializerSettings = serializerSettings;
+
+            poolConfigs = clusterConfig.Pools.ToDictionary(x => x.Id, x => x);
+
+            adminEmail = clusterConfig.Notifications?.Admin?.EmailAddress;
+            //adminPhone = null;
+
+            if (clusterConfig.Notifications?.Enabled == true)
+            {
+                queue = new BlockingCollection<QueuedNotification>();
+
+                queueSub = queue.GetConsumingEnumerable()
+                    .ToObservable(TaskPoolScheduler.Default)
+                    .Select(notification => Observable.FromAsync(() => SendNotificationAsync(notification)))
+                    .Concat()
+                    .Subscribe();
+
+                messageBus.Listen<AdminNotification>()
+                    .Subscribe(x =>
+                    {
+                        queue?.Add(new QueuedNotification
+                        {
+                            Category = NotificationCategory.Admin,
+                            Subject = x.Subject,
+                            Msg = x.Message
+                        });
+                    });
+
+                messageBus.Listen<BlockNotification>()
+                    .Subscribe(x =>
+                    {
+                        queue?.Add(new QueuedNotification
+                        {
+                            Category = NotificationCategory.Block,
+                            PoolId = x.PoolId,
+                            Subject = "Block Notification",
+                            Msg = $"Pool {x.PoolId} found block candidate {x.BlockHeight}"
+                        });
+                    });
+
+                messageBus.Listen<PaymentNotification>()
+                    .Subscribe(x =>
+                    {
+                        if (string.IsNullOrEmpty(x.Error))
+                        {
+                            queue?.Add(new QueuedNotification
+                            {
+                                Category = NotificationCategory.PaymentSuccess,
+                                PoolId = x.PoolId,
+                                Subject = "Payout Success Notification",
+                                Msg = $"Paid {FormatAmount(x.Amount, x.PoolId)} from pool {x.PoolId} to {x.RecpientsCount} recipients in Transaction(s) {x.TxInfo}."
+                            });
+                        }
+
+                        else
+                        {
+                            queue?.Add(new QueuedNotification
+                            {
+                                Category = NotificationCategory.PaymentFailure,
+                                PoolId = x.PoolId,
+                                Subject = "Payout Failure Notification",
+                                Msg = $"Failed to pay out {x.Amount} {poolConfigs[x.PoolId].Coin.Type} from pool {x.PoolId}: {x.Error}"
+                            });
+                        }
+                    });
+            }
+        }
+
+        private readonly ILogger logger = LogManager.GetCurrentClassLogger();
+        private readonly ClusterConfig clusterConfig;
+        private readonly JsonSerializerSettings serializerSettings;
+        private readonly Dictionary<string, PoolConfig> poolConfigs;
+        private readonly string adminEmail;
+        //private readonly string adminPhone;
+        private readonly BlockingCollection<QueuedNotification> queue;
+        private readonly Regex regexStripHtml = new Regex(@"<[^>]*>", RegexOptions.Compiled);
+        private IDisposable queueSub;
+
+        private readonly HttpClient httpClient = new HttpClient(new HttpClientHandler
+        {
+            AutomaticDecompression = DecompressionMethods.Deflate | DecompressionMethods.GZip
+        });
+
+        enum NotificationCategory
+        {
+            Admin,
+            Block,
+            PaymentSuccess,
+            PaymentFailure,
+        }
+
+        struct QueuedNotification
+        {
+            public NotificationCategory Category;
+            public string PoolId;
+            public string Subject;
+            public string Msg;
+        }
+
+        public string FormatAmount(decimal amount, string poolId)
+        {
+            return $"{amount:0.#####} {poolConfigs[poolId].Coin.Type}";
+        }
+
+        private async Task SendNotificationAsync(QueuedNotification notification)
+        {
+            logger.Debug(() => $"SendNotificationAsync");
+
+            try
+            {
+                var poolConfig = !string.IsNullOrEmpty(notification.PoolId) ? poolConfigs[notification.PoolId] : null;
+
+                switch (notification.Category)
+                {
+                    case NotificationCategory.Admin:
+                        if (clusterConfig.Notifications?.Admin?.Enabled == true)
+                            await SendEmailAsync(adminEmail, notification.Subject, notification.Msg);
+                        break;
+
+                    case NotificationCategory.Block:
+                        // notify admin
+                        if (clusterConfig.Notifications?.Admin?.Enabled == true &&
+                            clusterConfig.Notifications?.Admin?.NotifyBlockFound == true)
+                            await SendEmailAsync(adminEmail, notification.Subject, notification.Msg);
+
+                        // notify slack
+                        if (poolConfig?.SlackNotifications?.Enabled == true &&
+                            poolConfig?.SlackNotifications?.NotifyBlockFound == true)
+                        {
+                            await SendSlackNotificationAsync(poolConfig.SlackNotifications.WebHookUrl, notification.Subject, notification.Msg,
+                                poolConfig.SlackNotifications.Channel, poolConfig.SlackNotifications.BlockFoundUsername,
+                                poolConfig.SlackNotifications.BlockFoundEmoji);
+                        }
+
+                        break;
+
+                    case NotificationCategory.PaymentSuccess:
+                        // notify admin
+                        if (clusterConfig.Notifications?.Admin?.Enabled == true &&
+                            clusterConfig.Notifications?.Admin?.NotifyPaymentSuccess == true)
+                            await SendEmailAsync(adminEmail, notification.Subject, notification.Msg);
+
+                        // notify slack
+                        if (poolConfig?.SlackNotifications?.Enabled == true &&
+                            poolConfig?.SlackNotifications?.NotifyBlockFound == true)
+                        {
+                            await SendSlackNotificationAsync(poolConfig.SlackNotifications.WebHookUrl, notification.Subject, notification.Msg,
+                                poolConfig.SlackNotifications.Channel, poolConfig.SlackNotifications.PaymentSuccessUsername,
+                                poolConfig.SlackNotifications.PaymentSuccessEmoji);
+                        }
+
+                        break;
+
+                    case NotificationCategory.PaymentFailure:
+                        // notify admin
+                        if (clusterConfig.Notifications?.Admin?.Enabled == true &&
+                            clusterConfig.Notifications?.Admin?.NotifyPaymentSuccess == true)
+                            await SendEmailAsync(adminEmail, notification.Subject, notification.Msg);
+                        break;
+                }
+            }
+
+            catch (Exception ex)
+            {
+                logger.Error(ex, $"Error sending notification");
+            }
+        }
+
+        public async Task SendEmailAsync(string recipient, string subject, string body)
+        {
+            logger.Info(() => $"Sending '{subject.ToLower()}' email to {recipient}");
+
+            var emailSenderConfig = clusterConfig.Notifications.Email;
+
+            var message = new MimeMessage();
+            message.From.Add(new MailboxAddress(emailSenderConfig.FromName, emailSenderConfig.FromAddress));
+            message.To.Add(new MailboxAddress("", recipient));
+            message.Subject = subject;
+            message.Body = new TextPart("html") { Text = body };
+
+            using (var client = new SmtpClient())
+            {
+                await client.ConnectAsync(emailSenderConfig.Host, emailSenderConfig.Port, SecureSocketOptions.StartTls);
+                await client.AuthenticateAsync(emailSenderConfig.User, emailSenderConfig.Password);
+                await client.SendAsync(message);
+                await client.DisconnectAsync(true);
+            }
+
+            logger.Info(() => $"Sent '{subject.ToLower()}' email to {recipient}");
+        }
+
+        private async Task SendSlackNotificationAsync(string webHookUrl, string subject, string msg, string channel, string username, string emoji)
+        {
+            var notification = new SlackNotification
+            {
+                Channel = channel,
+                Body = regexStripHtml.Replace(msg, string.Empty),
+                Username = username,
+                Emoji = emoji
+            };
+
+            // build http request
+            var request = new HttpRequestMessage(HttpMethod.Post, webHookUrl);
+            var json = JsonConvert.SerializeObject(notification, serializerSettings);
+            request.Content = new StringContent(json, Encoding.UTF8, "application/json");
+
+            // send request
+            await httpClient.SendAsync(request);
+        }
+    }
+}