<<<<<<< HEAD
﻿using System;
=======
using System;
>>>>>>> d692f5cc
using System.Collections.Concurrent;
using System.IO;
using System.Reactive.Concurrency;
using System.Reactive.Linq;
using MiningCore.Blockchain;
using MiningCore.Configuration;
using MiningCore.Contracts;
using MiningCore.Messaging;
using NetMQ;
using NetMQ.Sockets;
using Newtonsoft.Json;
using NLog;
using ProtoBuf;

namespace MiningCore.Mining
{
    public class ShareRelay
    {
        public ShareRelay(JsonSerializerSettings serializerSettings, IMessageBus messageBus)
        {
            Contract.RequiresNonNull(serializerSettings, nameof(serializerSettings));
            Contract.RequiresNonNull(messageBus, nameof(messageBus));

            this.serializerSettings = serializerSettings;
            this.messageBus = messageBus;
        }

        private readonly IMessageBus messageBus;
        private ClusterConfig clusterConfig;
        private readonly BlockingCollection<Share> queue = new BlockingCollection<Share>();
        private IDisposable queueSub;
        private readonly int QueueSizeWarningThreshold = 1024;
        private bool hasWarnedAboutBacklogSize;
        private PublisherSocket pubSocket;
        private readonly JsonSerializerSettings serializerSettings;

        private static readonly ILogger logger = LogManager.GetCurrentClassLogger();

        [Flags]
        public enum WireFormat
        {
            Json = 1,
            ProtocolBuffers = 2
        }

        public const int WireFormatMask = 0xF;

        #region API-Surface

        public void Start(ClusterConfig clusterConfig)
        {
            this.clusterConfig = clusterConfig;

            messageBus.Listen<ClientShare>().Subscribe(x => queue.Add(x.Share));

            pubSocket = new PublisherSocket();

            if (!clusterConfig.ShareRelay.Connect)
            {
                pubSocket.Bind(clusterConfig.ShareRelay.PublishUrl);
                logger.Info(() => $"Bound to {clusterConfig.ShareRelay.PublishUrl}");
            }

            else
            {
                pubSocket.Connect(clusterConfig.ShareRelay.PublishUrl);
                logger.Info(() => $"Connected to {clusterConfig.ShareRelay.PublishUrl}");
            }

            InitializeQueue();

            logger.Info(() => "Online");
        }

        public void Stop()
        {
            logger.Info(() => "Stopping ..");

            pubSocket.Dispose();

            queueSub?.Dispose();
            queueSub = null;

            logger.Info(() => "Stopped");
        }

        #endregion // API-Surface

        private void InitializeQueue()
        {
            queueSub = queue.GetConsumingEnumerable()
                .ToObservable(TaskPoolScheduler.Default)
                .Do(_ => CheckQueueBacklog())
                .Subscribe(share =>
                {
                    share.Source = clusterConfig.ClusterName;
                    share.BlockRewardDouble = (double) share.BlockReward;

                    try
                    {
                        var flags = (int) WireFormat.ProtocolBuffers;
                        var msg = new NetMQMessage(2);

<<<<<<< HEAD
                        using (var stream = new MemoryStream())
=======
                        using(var stream = new MemoryStream())
>>>>>>> d692f5cc
                        {
                            Serializer.Serialize(stream, share);
                            msg.Push(stream.ToArray());
                        }

                        msg.Push(flags);
                        msg.Push(share.PoolId);
                        pubSocket.SendMultipartMessage(msg);
                    }

<<<<<<< HEAD
                    catch (Exception ex)
=======
                    catch(Exception ex)
>>>>>>> d692f5cc
                    {
                        logger.Error(ex);
                    }
                });
        }

        private void CheckQueueBacklog()
        {
            if (queue.Count > QueueSizeWarningThreshold)
            {
                if (!hasWarnedAboutBacklogSize)
                {
                    logger.Warn(() => $"Share relay queue backlog has crossed {QueueSizeWarningThreshold}");
                    hasWarnedAboutBacklogSize = true;
                }
            }

            else if (hasWarnedAboutBacklogSize && queue.Count <= QueueSizeWarningThreshold / 2)
            {
                hasWarnedAboutBacklogSize = false;
            }
        }
    }
<<<<<<< HEAD
}
=======
}
>>>>>>> d692f5cc
<|MERGE_RESOLUTION|>--- conflicted
+++ resolved
@@ -1,8 +1,4 @@
-<<<<<<< HEAD
-﻿using System;
-=======
 using System;
->>>>>>> d692f5cc
 using System.Collections.Concurrent;
 using System.IO;
 using System.Reactive.Concurrency;
@@ -106,11 +102,7 @@
                         var flags = (int) WireFormat.ProtocolBuffers;
                         var msg = new NetMQMessage(2);
 
-<<<<<<< HEAD
-                        using (var stream = new MemoryStream())
-=======
                         using(var stream = new MemoryStream())
->>>>>>> d692f5cc
                         {
                             Serializer.Serialize(stream, share);
                             msg.Push(stream.ToArray());
@@ -121,11 +113,7 @@
                         pubSocket.SendMultipartMessage(msg);
                     }
 
-<<<<<<< HEAD
-                    catch (Exception ex)
-=======
                     catch(Exception ex)
->>>>>>> d692f5cc
                     {
                         logger.Error(ex);
                     }
@@ -149,8 +137,4 @@
             }
         }
     }
-<<<<<<< HEAD
-}
-=======
-}
->>>>>>> d692f5cc
+}