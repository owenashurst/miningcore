﻿/*
Copyright 2017 Coin Foundry (coinfoundry.org)
Authors: Oliver Weichhold (oliver@weichhold.com)

Permission is hereby granted, free of charge, to any person obtaining a copy of this software and
associated documentation files (the "Software"), to deal in the Software without restriction,
including without limitation the rights to use, copy, modify, merge, publish, distribute, sublicense,
and/or sell copies of the Software, and to permit persons to whom the Software is furnished to do so,
subject to the following conditions:

The above copyright notice and this permission notice shall be included in all copies or substantial
portions of the Software.

THE SOFTWARE IS PROVIDED "AS IS", WITHOUT WARRANTY OF ANY KIND, EXPRESS OR IMPLIED, INCLUDING BUT NOT
LIMITED TO THE WARRANTIES OF MERCHANTABILITY, FITNESS FOR A PARTICULAR PURPOSE AND NONINFRINGEMENT.
IN NO EVENT SHALL THE AUTHORS OR COPYRIGHT HOLDERS BE LIABLE FOR ANY CLAIM, DAMAGES OR OTHER LIABILITY,
WHETHER IN AN ACTION OF CONTRACT, TORT OR OTHERWISE, ARISING FROM, OUT OF OR IN CONNECTION WITH THE
SOFTWARE OR THE USE OR OTHER DEALINGS IN THE SOFTWARE.
*/

using System;
using System.Data;
using System.Linq;
using AutoMapper;
using Dapper;
using MiningCore.Extensions;
using MiningCore.Persistence.Model;
using MiningCore.Persistence.Model.Projections;
using MiningCore.Persistence.Repositories;
using MiningCore.Util;
using NLog;

namespace MiningCore.Persistence.Postgres.Repositories
{
    public class ShareRepository : IShareRepository
    {
        public ShareRepository(IMapper mapper)
        {
            this.mapper = mapper;
        }

        private readonly IMapper mapper;
        private static readonly ILogger logger = LogManager.GetCurrentClassLogger();

        public void Insert(IDbConnection con, IDbTransaction tx, Share share)
        {
            logger.LogInvoke();

            var mapped = mapper.Map<Entities.Share>(share);

            var query = "INSERT INTO shares(poolid, blockheight, difficulty, " +
                "networkdifficulty, miner, worker, payoutinfo, useragent, ipaddress, created) " +
                "VALUES(@poolid, @blockheight, @difficulty, " +
                "@networkdifficulty, @miner, @worker, @payoutinfo, @useragent, @ipaddress, @created)";

            con.Execute(query, mapped, tx);
        }

        public Share[] ReadSharesBeforeCreated(IDbConnection con, string poolId, DateTime before, bool inclusive, int pageSize)
        {
            logger.LogInvoke(new[] { poolId });

            var query = $"SELECT * FROM shares WHERE poolid = @poolId AND created {(inclusive ? " <= " : " < ")} @before " +
                "ORDER BY created DESC FETCH NEXT (@pageSize) ROWS ONLY";

            return con.Query<Entities.Share>(query, new { poolId, before, pageSize })
                .Select(mapper.Map<Share>)
                .ToArray();
        }

        public Share[] ReadSharesBeforeAndAfterCreated(IDbConnection con, string poolId, DateTime before, DateTime after, bool inclusive, int pageSize)
        {
            logger.LogInvoke(new[] { poolId });

            var query = $"SELECT * FROM shares WHERE poolid = @poolId AND created {(inclusive ? " <= " : " < ")} @before " +
                        $"AND created {(inclusive ? " >= " : " > ")} @after" +
                        "ORDER BY created DESC FETCH NEXT (@pageSize) ROWS ONLY";

            return con.Query<Entities.Share>(query, new { poolId, before, after, pageSize })
                .Select(mapper.Map<Share>)
                .ToArray();
        }

        public Share[] PageSharesBetweenCreated(IDbConnection con, string poolId, DateTime start, DateTime end, int page, int pageSize)
        {
            logger.LogInvoke(new[] { poolId });

            var query = "SELECT * FROM shares WHERE poolid = @poolId AND created >= @start AND created <= @end " +
                "ORDER BY created DESC OFFSET @offset FETCH NEXT (@pageSize) ROWS ONLY";

            return con.Query<Entities.Share>(query, new { poolId, start, end, offset = page * pageSize, pageSize })
                .Select(mapper.Map<Share>)
                .ToArray();
        }

        public long CountSharesBeforeCreated(IDbConnection con, IDbTransaction tx, string poolId, DateTime before)
        {
            logger.LogInvoke(new[] { poolId });

            var query = "SELECT count(*) FROM shares WHERE poolid = @poolId AND created < @before";

            return con.QuerySingle<long>(query, new { poolId, before }, tx);
        }

        public void DeleteSharesBeforeCreated(IDbConnection con, IDbTransaction tx, string poolId, DateTime before)
        {
            logger.LogInvoke(new[] { poolId });

            var query = "DELETE FROM shares WHERE poolid = @poolId AND created < @before";

            con.Execute(query, new { poolId, before }, tx);
        }

        public long CountSharesBetweenCreated(IDbConnection con, string poolId, string miner, DateTime? start, DateTime? end)
        {
            logger.LogInvoke(new[] { poolId });

            var whereClause = "poolid = @poolId AND miner = @miner";

            if (start.HasValue)
                whereClause += " AND created >= @start ";
            if (end.HasValue)
                whereClause += " AND created <= @end";

            var query = $"SELECT count(*) FROM shares WHERE {whereClause}";

            return con.QuerySingle<long>(query, new { poolId, miner, start, end });
        }

        public ulong? GetAccumulatedShareDifficultyBetweenCreated(IDbConnection con, string poolId, DateTime start, DateTime end)
        {
            logger.LogInvoke(new[] { poolId });

            var query = "SELECT SUM(difficulty) FROM shares WHERE poolid = @poolId AND created > @start AND created < @end";

            return con.QuerySingle<ulong?>(query, new { poolId, start, end });
        }

        public MinerWorkerHashes[] GetHashAccumulationBetweenCreated(IDbConnection con, string poolId, DateTime start, DateTime end)
        {
            logger.LogInvoke(new[] { poolId });

<<<<<<< HEAD
            var query = "SELECT SUM(difficulty), COUNT(difficulty), MIN(created) AS firstshare, MAX(created) AS lastshare, miner, worker FROM shares " +
=======
            var query = "SELECT SUM(difficulty), COUNT(difficulty), min(created) as firstshare, max(created) as lastshare, miner, worker FROM shares " +
>>>>>>> ea70813b
                        "WHERE poolid = @poolId AND created >= @start AND created <= @end " +
                        "GROUP BY miner, worker";

            return con.Query<MinerWorkerHashes>(query, new { poolId, start, end })
                .ToArray();
        }
    }
}
<|MERGE_RESOLUTION|>--- conflicted
+++ resolved
@@ -1,155 +1,151 @@
-﻿/*
-Copyright 2017 Coin Foundry (coinfoundry.org)
-Authors: Oliver Weichhold (oliver@weichhold.com)
-
-Permission is hereby granted, free of charge, to any person obtaining a copy of this software and
-associated documentation files (the "Software"), to deal in the Software without restriction,
-including without limitation the rights to use, copy, modify, merge, publish, distribute, sublicense,
-and/or sell copies of the Software, and to permit persons to whom the Software is furnished to do so,
-subject to the following conditions:
-
-The above copyright notice and this permission notice shall be included in all copies or substantial
-portions of the Software.
-
-THE SOFTWARE IS PROVIDED "AS IS", WITHOUT WARRANTY OF ANY KIND, EXPRESS OR IMPLIED, INCLUDING BUT NOT
-LIMITED TO THE WARRANTIES OF MERCHANTABILITY, FITNESS FOR A PARTICULAR PURPOSE AND NONINFRINGEMENT.
-IN NO EVENT SHALL THE AUTHORS OR COPYRIGHT HOLDERS BE LIABLE FOR ANY CLAIM, DAMAGES OR OTHER LIABILITY,
-WHETHER IN AN ACTION OF CONTRACT, TORT OR OTHERWISE, ARISING FROM, OUT OF OR IN CONNECTION WITH THE
-SOFTWARE OR THE USE OR OTHER DEALINGS IN THE SOFTWARE.
-*/
-
-using System;
-using System.Data;
-using System.Linq;
-using AutoMapper;
-using Dapper;
-using MiningCore.Extensions;
-using MiningCore.Persistence.Model;
-using MiningCore.Persistence.Model.Projections;
-using MiningCore.Persistence.Repositories;
-using MiningCore.Util;
-using NLog;
-
-namespace MiningCore.Persistence.Postgres.Repositories
-{
-    public class ShareRepository : IShareRepository
-    {
-        public ShareRepository(IMapper mapper)
-        {
-            this.mapper = mapper;
-        }
-
-        private readonly IMapper mapper;
-        private static readonly ILogger logger = LogManager.GetCurrentClassLogger();
-
-        public void Insert(IDbConnection con, IDbTransaction tx, Share share)
-        {
-            logger.LogInvoke();
-
-            var mapped = mapper.Map<Entities.Share>(share);
-
-            var query = "INSERT INTO shares(poolid, blockheight, difficulty, " +
-                "networkdifficulty, miner, worker, payoutinfo, useragent, ipaddress, created) " +
-                "VALUES(@poolid, @blockheight, @difficulty, " +
-                "@networkdifficulty, @miner, @worker, @payoutinfo, @useragent, @ipaddress, @created)";
-
-            con.Execute(query, mapped, tx);
-        }
-
-        public Share[] ReadSharesBeforeCreated(IDbConnection con, string poolId, DateTime before, bool inclusive, int pageSize)
-        {
-            logger.LogInvoke(new[] { poolId });
-
-            var query = $"SELECT * FROM shares WHERE poolid = @poolId AND created {(inclusive ? " <= " : " < ")} @before " +
-                "ORDER BY created DESC FETCH NEXT (@pageSize) ROWS ONLY";
-
-            return con.Query<Entities.Share>(query, new { poolId, before, pageSize })
-                .Select(mapper.Map<Share>)
-                .ToArray();
-        }
-
-        public Share[] ReadSharesBeforeAndAfterCreated(IDbConnection con, string poolId, DateTime before, DateTime after, bool inclusive, int pageSize)
-        {
-            logger.LogInvoke(new[] { poolId });
-
-            var query = $"SELECT * FROM shares WHERE poolid = @poolId AND created {(inclusive ? " <= " : " < ")} @before " +
-                        $"AND created {(inclusive ? " >= " : " > ")} @after" +
-                        "ORDER BY created DESC FETCH NEXT (@pageSize) ROWS ONLY";
-
-            return con.Query<Entities.Share>(query, new { poolId, before, after, pageSize })
-                .Select(mapper.Map<Share>)
-                .ToArray();
-        }
-
-        public Share[] PageSharesBetweenCreated(IDbConnection con, string poolId, DateTime start, DateTime end, int page, int pageSize)
-        {
-            logger.LogInvoke(new[] { poolId });
-
-            var query = "SELECT * FROM shares WHERE poolid = @poolId AND created >= @start AND created <= @end " +
-                "ORDER BY created DESC OFFSET @offset FETCH NEXT (@pageSize) ROWS ONLY";
-
-            return con.Query<Entities.Share>(query, new { poolId, start, end, offset = page * pageSize, pageSize })
-                .Select(mapper.Map<Share>)
-                .ToArray();
-        }
-
-        public long CountSharesBeforeCreated(IDbConnection con, IDbTransaction tx, string poolId, DateTime before)
-        {
-            logger.LogInvoke(new[] { poolId });
-
-            var query = "SELECT count(*) FROM shares WHERE poolid = @poolId AND created < @before";
-
-            return con.QuerySingle<long>(query, new { poolId, before }, tx);
-        }
-
-        public void DeleteSharesBeforeCreated(IDbConnection con, IDbTransaction tx, string poolId, DateTime before)
-        {
-            logger.LogInvoke(new[] { poolId });
-
-            var query = "DELETE FROM shares WHERE poolid = @poolId AND created < @before";
-
-            con.Execute(query, new { poolId, before }, tx);
-        }
-
-        public long CountSharesBetweenCreated(IDbConnection con, string poolId, string miner, DateTime? start, DateTime? end)
-        {
-            logger.LogInvoke(new[] { poolId });
-
-            var whereClause = "poolid = @poolId AND miner = @miner";
-
-            if (start.HasValue)
-                whereClause += " AND created >= @start ";
-            if (end.HasValue)
-                whereClause += " AND created <= @end";
-
-            var query = $"SELECT count(*) FROM shares WHERE {whereClause}";
-
-            return con.QuerySingle<long>(query, new { poolId, miner, start, end });
-        }
-
-        public ulong? GetAccumulatedShareDifficultyBetweenCreated(IDbConnection con, string poolId, DateTime start, DateTime end)
-        {
-            logger.LogInvoke(new[] { poolId });
-
-            var query = "SELECT SUM(difficulty) FROM shares WHERE poolid = @poolId AND created > @start AND created < @end";
-
-            return con.QuerySingle<ulong?>(query, new { poolId, start, end });
-        }
-
-        public MinerWorkerHashes[] GetHashAccumulationBetweenCreated(IDbConnection con, string poolId, DateTime start, DateTime end)
-        {
-            logger.LogInvoke(new[] { poolId });
-
-<<<<<<< HEAD
-            var query = "SELECT SUM(difficulty), COUNT(difficulty), MIN(created) AS firstshare, MAX(created) AS lastshare, miner, worker FROM shares " +
-=======
-            var query = "SELECT SUM(difficulty), COUNT(difficulty), min(created) as firstshare, max(created) as lastshare, miner, worker FROM shares " +
->>>>>>> ea70813b
-                        "WHERE poolid = @poolId AND created >= @start AND created <= @end " +
-                        "GROUP BY miner, worker";
-
-            return con.Query<MinerWorkerHashes>(query, new { poolId, start, end })
-                .ToArray();
-        }
-    }
-}
+﻿/*
+Copyright 2017 Coin Foundry (coinfoundry.org)
+Authors: Oliver Weichhold (oliver@weichhold.com)
+
+Permission is hereby granted, free of charge, to any person obtaining a copy of this software and
+associated documentation files (the "Software"), to deal in the Software without restriction,
+including without limitation the rights to use, copy, modify, merge, publish, distribute, sublicense,
+and/or sell copies of the Software, and to permit persons to whom the Software is furnished to do so,
+subject to the following conditions:
+
+The above copyright notice and this permission notice shall be included in all copies or substantial
+portions of the Software.
+
+THE SOFTWARE IS PROVIDED "AS IS", WITHOUT WARRANTY OF ANY KIND, EXPRESS OR IMPLIED, INCLUDING BUT NOT
+LIMITED TO THE WARRANTIES OF MERCHANTABILITY, FITNESS FOR A PARTICULAR PURPOSE AND NONINFRINGEMENT.
+IN NO EVENT SHALL THE AUTHORS OR COPYRIGHT HOLDERS BE LIABLE FOR ANY CLAIM, DAMAGES OR OTHER LIABILITY,
+WHETHER IN AN ACTION OF CONTRACT, TORT OR OTHERWISE, ARISING FROM, OUT OF OR IN CONNECTION WITH THE
+SOFTWARE OR THE USE OR OTHER DEALINGS IN THE SOFTWARE.
+*/
+
+using System;
+using System.Data;
+using System.Linq;
+using AutoMapper;
+using Dapper;
+using MiningCore.Extensions;
+using MiningCore.Persistence.Model;
+using MiningCore.Persistence.Model.Projections;
+using MiningCore.Persistence.Repositories;
+using MiningCore.Util;
+using NLog;
+
+namespace MiningCore.Persistence.Postgres.Repositories
+{
+    public class ShareRepository : IShareRepository
+    {
+        public ShareRepository(IMapper mapper)
+        {
+            this.mapper = mapper;
+        }
+
+        private readonly IMapper mapper;
+        private static readonly ILogger logger = LogManager.GetCurrentClassLogger();
+
+        public void Insert(IDbConnection con, IDbTransaction tx, Share share)
+        {
+            logger.LogInvoke();
+
+            var mapped = mapper.Map<Entities.Share>(share);
+
+            var query = "INSERT INTO shares(poolid, blockheight, difficulty, " +
+                "networkdifficulty, miner, worker, payoutinfo, useragent, ipaddress, created) " +
+                "VALUES(@poolid, @blockheight, @difficulty, " +
+                "@networkdifficulty, @miner, @worker, @payoutinfo, @useragent, @ipaddress, @created)";
+
+            con.Execute(query, mapped, tx);
+        }
+
+        public Share[] ReadSharesBeforeCreated(IDbConnection con, string poolId, DateTime before, bool inclusive, int pageSize)
+        {
+            logger.LogInvoke(new[] { poolId });
+
+            var query = $"SELECT * FROM shares WHERE poolid = @poolId AND created {(inclusive ? " <= " : " < ")} @before " +
+                "ORDER BY created DESC FETCH NEXT (@pageSize) ROWS ONLY";
+
+            return con.Query<Entities.Share>(query, new { poolId, before, pageSize })
+                .Select(mapper.Map<Share>)
+                .ToArray();
+        }
+
+        public Share[] ReadSharesBeforeAndAfterCreated(IDbConnection con, string poolId, DateTime before, DateTime after, bool inclusive, int pageSize)
+        {
+            logger.LogInvoke(new[] { poolId });
+
+            var query = $"SELECT * FROM shares WHERE poolid = @poolId AND created {(inclusive ? " <= " : " < ")} @before " +
+                        $"AND created {(inclusive ? " >= " : " > ")} @after" +
+                        "ORDER BY created DESC FETCH NEXT (@pageSize) ROWS ONLY";
+
+            return con.Query<Entities.Share>(query, new { poolId, before, after, pageSize })
+                .Select(mapper.Map<Share>)
+                .ToArray();
+        }
+
+        public Share[] PageSharesBetweenCreated(IDbConnection con, string poolId, DateTime start, DateTime end, int page, int pageSize)
+        {
+            logger.LogInvoke(new[] { poolId });
+
+            var query = "SELECT * FROM shares WHERE poolid = @poolId AND created >= @start AND created <= @end " +
+                "ORDER BY created DESC OFFSET @offset FETCH NEXT (@pageSize) ROWS ONLY";
+
+            return con.Query<Entities.Share>(query, new { poolId, start, end, offset = page * pageSize, pageSize })
+                .Select(mapper.Map<Share>)
+                .ToArray();
+        }
+
+        public long CountSharesBeforeCreated(IDbConnection con, IDbTransaction tx, string poolId, DateTime before)
+        {
+            logger.LogInvoke(new[] { poolId });
+
+            var query = "SELECT count(*) FROM shares WHERE poolid = @poolId AND created < @before";
+
+            return con.QuerySingle<long>(query, new { poolId, before }, tx);
+        }
+
+        public void DeleteSharesBeforeCreated(IDbConnection con, IDbTransaction tx, string poolId, DateTime before)
+        {
+            logger.LogInvoke(new[] { poolId });
+
+            var query = "DELETE FROM shares WHERE poolid = @poolId AND created < @before";
+
+            con.Execute(query, new { poolId, before }, tx);
+        }
+
+        public long CountSharesBetweenCreated(IDbConnection con, string poolId, string miner, DateTime? start, DateTime? end)
+        {
+            logger.LogInvoke(new[] { poolId });
+
+            var whereClause = "poolid = @poolId AND miner = @miner";
+
+            if (start.HasValue)
+                whereClause += " AND created >= @start ";
+            if (end.HasValue)
+                whereClause += " AND created <= @end";
+
+            var query = $"SELECT count(*) FROM shares WHERE {whereClause}";
+
+            return con.QuerySingle<long>(query, new { poolId, miner, start, end });
+        }
+
+        public ulong? GetAccumulatedShareDifficultyBetweenCreated(IDbConnection con, string poolId, DateTime start, DateTime end)
+        {
+            logger.LogInvoke(new[] { poolId });
+
+            var query = "SELECT SUM(difficulty) FROM shares WHERE poolid = @poolId AND created > @start AND created < @end";
+
+            return con.QuerySingle<ulong?>(query, new { poolId, start, end });
+        }
+
+        public MinerWorkerHashes[] GetHashAccumulationBetweenCreated(IDbConnection con, string poolId, DateTime start, DateTime end)
+        {
+            logger.LogInvoke(new[] { poolId });
+
+            var query = "SELECT SUM(difficulty), COUNT(difficulty), MIN(created) AS firstshare, MAX(created) AS lastshare, miner, worker FROM shares " +
+                        "WHERE poolid = @poolId AND created >= @start AND created <= @end " +
+                        "GROUP BY miner, worker";
+
+            return con.Query<MinerWorkerHashes>(query, new { poolId, start, end })
+                .ToArray();
+        }
+    }
+}